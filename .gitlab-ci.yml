--- conflicted
+++ resolved
@@ -94,17 +94,7 @@
 .docs: &docs
   stage: test
   script:
-<<<<<<< HEAD
-    # Conda install
-    - cp -r $CI_PROJECT_DIR/conda-bld/* /opt/conda/conda-bld/
-    - conda index /opt/conda/conda-bld/
-    - conda install -y -q --use-local "python=$PYTHON_VERSION" $CI_PROJECT_NAME >/dev/null
-    # Build docs
-    - conda install -yq nbconvert ipython ipykernel pandoc
     - pip install -q sphinx sphinx_rtd_theme recommonmark nbsphinx
-=======
-    - pip install -q sphinx sphinx_rtd_theme recommonmark
->>>>>>> 7a329ec3
     - sphinx-build docs public
   only:
     - master
