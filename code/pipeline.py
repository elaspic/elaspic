--- conflicted
+++ resolved
@@ -642,15 +642,9 @@
                 row = [ l.strip() for l in line.split('\t') ]
                 
                 # AS: Mutation does not necessarily have to be specified
-<<<<<<< HEAD
-                if len(line) > 1:
-                    uniprot_id, mutation = row[0], row[1]
-                elif len(line) == 1:
-=======
                 if len(row) > 1:
                     uniprot_id, mutation = row[0], row[1]
                 elif len(row) == 1:
->>>>>>> c19df9f4
                     uniprot_id = row[0]
                     mutation = ''
                 #
